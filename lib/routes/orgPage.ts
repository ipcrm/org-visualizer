--- conflicted
+++ resolved
@@ -36,15 +36,10 @@
 import * as _ from "lodash";
 import { ReactElement } from "react";
 import serveStatic = require("serve-static");
-<<<<<<< HEAD
-import { ProjectForDisplay, ProjectList } from "../../views/projectList";
-=======
-import { HelloMessage } from "../../views/orginate";
 import {
     ProjectForDisplay,
     ProjectList,
 } from "../../views/projectList";
->>>>>>> df045407
 import { TopLevelPage } from "../../views/topLevelPage";
 import { featureQueriesFrom } from "../feature/featureQueries";
 import {
