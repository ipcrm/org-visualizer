--- conflicted
+++ resolved
@@ -127,13 +127,10 @@
         commonTaggers.HasContributingFile,
         commonTaggers.HasLicense,
         commonTaggers.dead(optsToUse),
-<<<<<<< HEAD
         isTierACompliant,
         isTierBCompliant,
         isTierCCompliant,
-=======
         commonTaggers.isProblematic,
->>>>>>> 166719ad
     ];
 }
 
