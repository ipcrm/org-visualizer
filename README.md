--- conflicted
+++ resolved
@@ -29,11 +29,7 @@
 
 Next, `npm link` to create the `spider` binary.
 
-<<<<<<< HEAD
 `spider --owner <github organization>` e.g. `spider --owner atomist` (not the full org URL)
-=======
-`spider --owner <github organization>` e.g. `spider --owner atomist-blogs` (not the full org URL)
->>>>>>> bf971e80
 
 Now start the server with `atomist start --local` to expose the visualizations.
 
