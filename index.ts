--- conflicted
+++ resolved
@@ -78,11 +78,10 @@
 const mode = process.env.ATOMIST_ORG_VISUALIZER_MODE || "online";
 
 export const configuration: Configuration = configure(async sdm => {
-        const isStaging = sdm.configuration.endpoints.api.includes("staging");
-
-        const optionalAspects = isStaging ? [LeinDeps] : [];
-
-<<<<<<< HEAD
+    const isStaging = sdm.configuration.endpoints.api.includes("staging");
+
+    const optionalAspects = isStaging ? [LeinDeps] : [];
+
     const jobAspects = [
         DockerFrom,
         DockerfilePath,
@@ -96,6 +95,7 @@
         JavaBuild,
         SpringBootVersion,
         DirectMavenDependencies,
+        ...optionalAspects,
     ];
     const handlers = [];
 
@@ -109,6 +109,10 @@
     registerCategories(SpringBootVersion, "Java");
     registerCategories(DirectMavenDependencies, "Java");
     registerReportDetails(DirectMavenDependencies, { url: "drift?type=maven-direct-dep" });
+    if (isStaging) {
+        registerCategories(LeinDeps, "Java");
+        registerReportDetails(LeinDeps, { url: "drift?type=clojure-project-deps" });
+    }
     registerCategories(DockerFrom, "Docker");
     registerReportDetails(DockerFrom, { url: "filter/aspectReport?type=docker-base-image" });
     registerCategories(DockerPorts, "Docker");
@@ -134,64 +138,6 @@
         sdm.addCommand(calculateFingerprintTask(jobAspects, handlers));
         return {};
     }
-=======
-        const jobAspects = [
-            DockerFrom,
-            DockerfilePath,
-            DockerPorts,
-            SpringBootStarter,
-            TypeScriptVersion,
-            NpmDeps,
-            TravisScriptsAspect,
-            StackAspect,
-            CiAspect,
-            JavaBuild,
-            SpringBootVersion,
-            DirectMavenDependencies,
-            ...optionalAspects,
-        ];
-        const handlers = [];
-
-        // TODO cd merge into one call
-        registerCategories(TypeScriptVersion, "Node.js");
-        registerReportDetails(TypeScriptVersion, { url: "fingerprint/typescript-version/typescript-version?byOrg=true" });
-        registerCategories(NpmDeps, "Node.js");
-        registerReportDetails(NpmDeps, { url: "drift?type=npm-project-deps" });
-        registerCategories(SpringBootStarter, "Java");
-        registerCategories(JavaBuild, "Java");
-        registerCategories(SpringBootVersion, "Java");
-        registerCategories(DirectMavenDependencies, "Java");
-        registerReportDetails(DirectMavenDependencies, { url: "drift?type=maven-direct-dep" });
-        if (isStaging) {
-            registerCategories(LeinDeps, "Java");
-            registerReportDetails(LeinDeps, { url: "drift?type=clojure-project-deps" });
-        }
-        registerCategories(DockerFrom, "Docker");
-        registerReportDetails(DockerFrom, { url: "filter/aspectReport?type=docker-base-image" });
-        registerCategories(DockerPorts, "Docker");
-        registerReportDetails(DockerPorts, { url: "filter/aspectReport?type=docker-ports" });
-
-        if (mode === "online") {
-            const pushImpact = new PushImpact();
-
-            sdm.addExtensionPacks(
-                fingerprintSupport({
-                    pushImpactGoal: pushImpact,
-                    aspects: jobAspects,
-                    handlers,
-                }));
-
-            return {
-                analyze: {
-                    goals: pushImpact,
-                },
-            };
-        } else {
-            sdm.addEvent(CreateFingerprintJob);
-            sdm.addCommand(calculateFingerprintTask(jobAspects, handlers));
-            return {};
-        }
->>>>>>> 73b8f7e0
 
 },
     {
